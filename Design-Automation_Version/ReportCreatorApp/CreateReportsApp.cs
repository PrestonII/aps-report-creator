﻿using System;
using System.Collections.Generic;
using System.Diagnostics;
using System.IO;
using System.Linq;
using System.Threading.Tasks;
using Autodesk.Revit.ApplicationServices;
using Autodesk.Revit.DB;
using DesignAutomationFramework;
using ipx.revit.reports.Models;
using ipx.revit.reports.Services;

namespace ipx.revit.reports
{
   [Autodesk.Revit.Attributes.Regeneration(Autodesk.Revit.Attributes.RegenerationOption.Manual)]
   [Autodesk.Revit.Attributes.Transaction(Autodesk.Revit.Attributes.TransactionMode.Manual)]
   public class CreateReportsApp : IExternalDBApplication
   {
      private LoggingService _logger = new();

      public ExternalDBApplicationResult OnStartup(ControlledApplication app)
      {
         Console.WriteLine("WELCOME FROM IPX - WE'RE LIVE AND LOGGING!");
         DesignAutomationBridge.DesignAutomationReadyEvent += HandleDesignAutomationReadyEvent;
         return ExternalDBApplicationResult.Succeeded;
      }

      public ExternalDBApplicationResult OnShutdown(ControlledApplication app)
      {
         return ExternalDBApplicationResult.Succeeded;
      }

      public void HandleDesignAutomationReadyEvent(object sender, DesignAutomationReadyEventArgs e)
      {
<<<<<<< HEAD
         e.Succeeded = ExportToPdfs(e.DesignAutomationData);
    }

    public bool ExportToPdfs(DesignAutomationData data)
=======
        try
        {
          Console.WriteLine("IPX LOGGER: DesignAutomationReadyEvent: Starting event handling");
          var data = ValidateProjectData();
          _logger = new LoggingService(data.Environment);
          var task = ExportToPdfs(e.DesignAutomationData, data); 
          e.Succeeded = task;
        }
        catch (Exception ex)
        {
          e.Succeeded = false;
        }
        finally
        {
          Console.WriteLine("IPX LOGGER: DesignAutomationReadyEvent: Ending event handling");
        }
      }

    public ProjectData ValidateProjectData()
    {
      // Validate and parse the input JSON file
      JsonValidationService jsonValidationService = new();
      ProjectData projectData = jsonValidationService.ValidateAndParseProjectData("params.json");
      return projectData;
    }


    public bool ExportToPdfs(DesignAutomationData data, ProjectData projectData)
>>>>>>> a04534f6
    {
        if (data == null)
        {
            _logger.LogError("DesignAutomationData is null.");
            throw new ArgumentNullException(nameof(data));
        }

        _logger.Log("Starting ExportToPdfs...");

        Application rvtApp = data.RevitApp;
        if (rvtApp == null)
        {
            _logger.LogError("RevitApp is null.");
            throw new InvalidDataException(nameof(rvtApp));
        }

        //string modelPath = data.FilePath;
        //if (string.IsNullOrWhiteSpace(modelPath) && data.RevitDoc != null)
        //{
        //    modelPath = data.RevitDoc.PathName;
        //    _logger.LogDebug($"Fallback: modelPath from RevitDoc.PathName: '{modelPath}'");
        //}

        //_logger.LogDebug($"Final modelPath: '{modelPath}'");

        //if (String.IsNullOrWhiteSpace(modelPath))
        //{
        //    _logger.LogError("modelPath is still null or whitespace after fallback.");
        //    throw new InvalidDataException(nameof(modelPath));
        //}

        Document doc = data.RevitDoc;
        if (doc == null)
        {
            _logger.LogError("RevitDoc is null. Could not open document.");
            throw new InvalidOperationException("Could not open document.");
        }

        _logger.Log("Revit document opened successfully.");

<<<<<<< HEAD
        // Validate and parse the input JSON file
        JsonValidationService jsonValidationService = new JsonValidationService();
        ProjectData projectData = jsonValidationService.ValidateAndParseProjectData($"{Path.GetDirectoryName(modelPath)}\\params.json");
=======
>>>>>>> a04534f6
        
        if (projectData == null)
        {
            _logger.LogError("Failed to parse input JSON.");
            throw new InvalidOperationException("Failed to parse input JSON.");
        }

        // Reinitialize logger with environment setting
        _logger = new LoggingService(projectData.Environment);

        return ExportToPdfsImp(rvtApp, doc, projectData);
    }

    private bool ExportToPdfsImp(Application rvtApp, Document doc, ProjectData projectData)
    {
      using (Transaction tx = new Transaction(doc))
      {
        tx.Start("Export PDF");

        try
        {
            _logger.Log("Starting report generation process...");

            // Create the report generation service
            string username = projectData.Authentication?.Username ?? "";
            string password = projectData.Authentication?.Password ?? "";
            ReportGenerationService reportService = new ReportGenerationService(doc, username, password, projectData.Environment);
                
            List<ElementId> sheetIds = new List<ElementId>();
            
            // Check if we have image data to place on individual sheets
            if (projectData.ImageData != null && projectData.ImageData.Count > 0)
            {
                _logger.Log($"Processing {projectData.ImageData.Count} images for individual sheets");
                // Call the new method to place images on individual sheets
                sheetIds = reportService.PlaceImagesOnIndividualSheets(projectData);
            }
            else
            {
                // Get all views that match the specified view types
                List<View> views = new FilteredElementCollector(doc)
                    .OfClass(typeof(View))
                    .Cast<View>()
                    .Where(vw => !vw.IsTemplate && vw.CanBePrinted && projectData.ViewTypes.Contains(vw.ViewType.ToString()))
                    .ToList();

                _logger.Log($"Found {views.Count} views matching the specified view types");

                // Apply view filters if specified
                if (projectData.ViewFilters != null && projectData.ViewFilters.Count > 0)
                {
                    _logger.Log($"Applying {projectData.ViewFilters.Count} view filters");
                    foreach (var filter in projectData.ViewFilters)
                    {
                        _logger.Log($"Applying filter: {filter.Name} ({filter.Type})");
                        // Apply filter logic here
                        // This would depend on the specific filter types and how they should be applied
                    }
                }

                // Limit the number of views if specified
                if (projectData.MaxViews > 0 && views.Count > projectData.MaxViews)
                {
                    _logger.Log($"Limiting views from {views.Count} to {projectData.MaxViews}");
                    views = views.Take(projectData.MaxViews).ToList();
                }
                
                // Generate the image report
                sheetIds = reportService.GenerateImageReport(projectData);
            }
            
<<<<<<< HEAD
            // Export the sheets to PDF
            string outputFileName = projectData.OutputFileName ?? "AssetReport";
            reportService.ExportSheetsToPdf(sheetIds, outputFileName);
=======
            // Create the report generation service
            // ReportGenerationService reportService = new ReportGenerationService(doc, username, password);
            
            // // Generate the image report
            // List<ElementId> sheetIds = await reportService.GenerateImageReport(projectData);
            
            // // Export the sheets to PDF
            // string outputFileName = projectData.OutputFileName ?? "AssetReport";
            // reportService.ExportSheetsToPdf(sheetIds, outputFileName);
>>>>>>> a04534f6
            
            _logger.Log("Report generation process completed successfully");
            tx.Commit();
            return true;
        }
        catch (Exception ex)
        {
            _logger.LogError("Exception during report generation", ex);
            tx.RollBack();
            return false;
        }
        finally
        {
          //_logger.WriteBufferToFile();
        }
      }
    }
  }
}<|MERGE_RESOLUTION|>--- conflicted
+++ resolved
@@ -32,12 +32,6 @@
 
       public void HandleDesignAutomationReadyEvent(object sender, DesignAutomationReadyEventArgs e)
       {
-<<<<<<< HEAD
-         e.Succeeded = ExportToPdfs(e.DesignAutomationData);
-    }
-
-    public bool ExportToPdfs(DesignAutomationData data)
-=======
         try
         {
           Console.WriteLine("IPX LOGGER: DesignAutomationReadyEvent: Starting event handling");
@@ -66,7 +60,6 @@
 
 
     public bool ExportToPdfs(DesignAutomationData data, ProjectData projectData)
->>>>>>> a04534f6
     {
         if (data == null)
         {
@@ -107,12 +100,9 @@
 
         _logger.Log("Revit document opened successfully.");
 
-<<<<<<< HEAD
         // Validate and parse the input JSON file
         JsonValidationService jsonValidationService = new JsonValidationService();
-        ProjectData projectData = jsonValidationService.ValidateAndParseProjectData($"{Path.GetDirectoryName(modelPath)}\\params.json");
-=======
->>>>>>> a04534f6
+        ProjectData projectData = jsonValidationService.ValidateAndParseProjectData("params.json");
         
         if (projectData == null)
         {
@@ -173,32 +163,35 @@
                     }
                 }
 
-                // Limit the number of views if specified
-                if (projectData.MaxViews > 0 && views.Count > projectData.MaxViews)
-                {
-                    _logger.Log($"Limiting views from {views.Count} to {projectData.MaxViews}");
-                    views = views.Take(projectData.MaxViews).ToList();
-                }
-                
-                // Generate the image report
-                sheetIds = reportService.GenerateImageReport(projectData);
-            }
-            
-<<<<<<< HEAD
-            // Export the sheets to PDF
-            string outputFileName = projectData.OutputFileName ?? "AssetReport";
-            reportService.ExportSheetsToPdf(sheetIds, outputFileName);
-=======
+            // Limit the number of views if specified
+            if (projectData.MaxViews > 0 && views.Count > projectData.MaxViews)
+            {
+                _logger.Log($"Limiting views from {views.Count} to {projectData.MaxViews}");
+                views = views.Take(projectData.MaxViews).ToList();
+            }
+
+            // Get authentication credentials
+            string username = projectData.Authentication?.Username;
+            string password = projectData.Authentication?.Password;
+            
+            if (string.IsNullOrEmpty(username) || string.IsNullOrEmpty(password))
+            {
+                _logger.LogWarning("Authentication credentials not provided. Image downloading may fail.");
+            }
+            else
+            {
+                _logger.Log($"Using provided authentication credentials for user: {username}");
+            }
+            
             // Create the report generation service
-            // ReportGenerationService reportService = new ReportGenerationService(doc, username, password);
-            
-            // // Generate the image report
-            // List<ElementId> sheetIds = await reportService.GenerateImageReport(projectData);
+            ReportGenerationService reportService = new ReportGenerationService(doc, username, password);
+            
+            // Generate the image report
+            List<ElementId> sheetIds = await reportService.GenerateImageReport(projectData);
             
             // // Export the sheets to PDF
             // string outputFileName = projectData.OutputFileName ?? "AssetReport";
             // reportService.ExportSheetsToPdf(sheetIds, outputFileName);
->>>>>>> a04534f6
             
             _logger.Log("Report generation process completed successfully");
             tx.Commit();
